--- conflicted
+++ resolved
@@ -4,10 +4,7 @@
     QApplication, QMainWindow, QWidget, QVBoxLayout, QHBoxLayout,
     QPushButton, QLabel, QStackedWidget, QFrame, QStatusBar, QSystemTrayIcon, QMenu, QGridLayout, QSizePolicy,
     QListWidget, QGroupBox, QComboBox, QTextEdit, QLineEdit, QMessageBox
-<<<<<<< HEAD
-=======
     QListWidget, QGroupBox, QComboBox, QTextEdit, QLineEdit, QMessageBox # Added QMessageBox
->>>>>>> 93062764
 )
 from PySide6.QtCore import Qt, QSize, QFile, QTextStream, Slot
 from PySide6.QtGui import QColor, QPalette, QIcon, QAction, QFont
@@ -31,10 +28,7 @@
 DARK_STYLE_PATH = "skyscope_sentinel/dark_theme.qss"
 LIGHT_STYLE_PATH = "skyscope_sentinel/light_theme.qss"
 
-<<<<<<< HEAD
-=======
 # Agent imports - remove the old AIAgent class definition
->>>>>>> 93062764
 from .agents.metagpt_pm_agent import ProductManagerAgent
 from .agents.metagpt_engineer_agent import EngineerAgent
 from .agents.metagpt_reviewer_agent import ReviewerAgent
@@ -52,8 +46,6 @@
 class AsyncRunnerThread(QThread):
     task_completed = Signal(object)
     task_failed = Signal(str)
-<<<<<<< HEAD
-=======
 # We'll also need OllamaIntegration if we want to initialize these agents fully here for display
 from .ollama_integration import OllamaIntegration
 # For research task page
@@ -73,7 +65,6 @@
 class AsyncRunnerThread(QThread):
     task_completed = Signal(object) # Signal to emit result
     task_failed = Signal(str)       # Signal to emit error message
->>>>>>> 93062764
 
     def __init__(self, coro, *args, parent=None):
         super().__init__(parent)
@@ -82,8 +73,6 @@
 
     def run(self):
         try:
-<<<<<<< HEAD
-=======
             # Create a new event loop for this thread if one doesn't exist,
             # or get the existing one if already set by a higher-level async manager for Qt.
             # For simple cases, asyncio.run() creates and closes its own loop.
@@ -93,7 +82,6 @@
             # asyncio.run() might be sufficient if it handles loop creation/closing cleanly.
             # A more robust approach for Qt+asyncio is often libraries like qasync or asyncqt.
             # Sticking to asyncio.run() for now for simplicity.
->>>>>>> 93062764
             result = asyncio.run(self.coro(*self.args))
             self.task_completed.emit(result)
         except Exception as e:
@@ -118,10 +106,7 @@
         form_layout = QGridLayout()
         form_layout.setSpacing(10)
 
-<<<<<<< HEAD
-=======
         # Research Mode Selection
->>>>>>> 93062764
         mode_label = QLabel("Research Mode:")
         self.mode_selection_combo = QComboBox()
         self.mode_selection_combo.addItems(["CrewAI Research", "Swarm Opportunity Scouting"])
@@ -156,8 +141,6 @@
     def handle_run_task(self):
         topic = self.topic_input.text().strip()
         self.current_mode = self.mode_selection_combo.currentText()
-<<<<<<< HEAD
-=======
         self.run_button = QPushButton(QIcon.fromTheme("system-run"), "Start Task") # Renamed button
         self.run_button.setToolTip("Initiate the selected AI agent system to investigate the topic.")
         self.run_button.clicked.connect(self.handle_run_task) # Renamed handler
@@ -177,18 +160,14 @@
     def handle_run_task(self): # Renamed from handle_run_research
         topic = self.topic_input.text().strip()
         self.current_mode = self.mode_selection_combo.currentText() # Store current mode
->>>>>>> 93062764
 
         if self.current_mode == "CrewAI Research" and not topic:
             self.status_message_requested.emit("Research topic cannot be empty for CrewAI Research.", "warning", 3000)
             QMessageBox.warning(self, "Input Error", "Please enter a research topic for CrewAI mode.")
             return
 
-<<<<<<< HEAD
-=======
         # For Swarm mode, topic is optional. If empty, run_opportunity_scouting_swarm will handle it.
 
->>>>>>> 93062764
         self.run_button.setEnabled(False)
         task_description = f"Task started using {self.current_mode}."
         if topic:
@@ -199,13 +178,10 @@
         if self.async_thread and self.async_thread.isRunning():
             self.status_message_requested.emit("A task is already in progress.", "warning", 3000)
             self.run_button.setEnabled(True) # Re-enable button if task is not started
-<<<<<<< HEAD
-=======
         QApplication.processEvents() # Update UI
 
         if self.async_thread and self.async_thread.isRunning():
             self.status_message_requested.emit("A task is already in progress.", "warning", 3000)
->>>>>>> 93062764
             return
 
         if self.current_mode == "CrewAI Research":
@@ -213,12 +189,9 @@
             target_function_name = "CrewAI Research"
         elif self.current_mode == "Swarm Opportunity Scouting":
             self.async_thread = AsyncRunnerThread(run_opportunity_scouting_swarm, topic, True)
-<<<<<<< HEAD
-=======
             # run_opportunity_scouting_swarm takes initial_topic and verbose
             # We pass the topic (which can be None/empty for the swarm)
             self.async_thread = AsyncRunnerThread(run_opportunity_scouting_swarm, topic, True) # verbose=True
->>>>>>> 93062764
             target_function_name = "Swarm Scouting"
         else:
             self.status_message_requested.emit(f"Unknown research mode: {self.current_mode}", "error", 5000)
@@ -235,8 +208,6 @@
         result_str = str(result)
         if self.current_mode == "Swarm Opportunity Scouting" and \
            result_str and (result_str.startswith("workspace/") or result_str.startswith("./workspace/")) and \
-<<<<<<< HEAD
-=======
         self.async_thread.task_completed.connect(self.on_task_completed) # Renamed slot
         self.async_thread.task_failed.connect(self.on_task_failed)       # Renamed slot
         self.async_thread.start()
@@ -249,7 +220,6 @@
         # Use self.current_mode to check which task was run
         if self.current_mode == "Swarm Opportunity Scouting" and \
            (result_str.startswith("workspace/") or result_str.startswith("./workspace/")) and \
->>>>>>> 93062764
            result_str.endswith(".md"):
             try:
                 with open(result_str, "r", encoding="utf-8") as f:
@@ -259,19 +229,13 @@
             except FileNotFoundError:
                 self.results_display.setText(f"Error: Report file not found at {result_str}")
                 self.status_message_requested.emit(f"Report file not found: {result_str}", "error", 7000)
-<<<<<<< HEAD
-=======
                 self.status_message_requested.emit(f"Report loaded: {result_str}", "success", 5000)
->>>>>>> 93062764
             except Exception as e:
                 self.results_display.setText(f"Successfully generated report at: {result_str}\n\nError reading/rendering report: {e}")
                 self.status_message_requested.emit(f"Error displaying report {result_str}: {e}", "error", 7000)
         else:
             self.results_display.setText(result_str)
-<<<<<<< HEAD
-=======
             self.results_display.setText(result_str) # For CrewAI results or other messages
->>>>>>> 93062764
             self.status_message_requested.emit("Task completed successfully.", "success", 5000)
 
         self.run_button.setEnabled(True)
@@ -393,7 +357,6 @@
         self.generate_button.setEnabled(True)
         QMessageBox.information(self, "Content Generation Complete", "The task has finished.")
         self.async_thread = None
-<<<<<<< HEAD
 
     @Slot(str)
     def on_generation_failed(self, error_message):
@@ -402,7 +365,6 @@
         self.status_message_requested.emit(f"Content generation failed: {error_message}", "error", 7000)
         QMessageBox.critical(self, "Content Generation Failed", f"An error occurred:\n{error_message}")
         self.async_thread = None
-=======
 
     @Slot(str)
     def on_generation_failed(self, error_message):
@@ -591,7 +553,6 @@
         QMessageBox.critical(self, "Task Failed", f"An error occurred during the AI task:\n{error_message}")
         self.async_thread = None
  main
->>>>>>> 93062764
 
 
 class PlaceholderPage(QWidget):
@@ -663,9 +624,7 @@
             self.add_agent_btn = QPushButton(QIcon.fromTheme("list-add"), "Add New Agent..."); self.add_agent_btn.setToolTip("Define and configure a new AI agent."); self.add_agent_btn.clicked.connect(self.add_new_agent); self.add_agent_btn.setStyleSheet("QPushButton { text-align: center; padding-left: 0px; margin-top: 10px; }"); layout.addWidget(self.add_agent_btn, 0, Qt.AlignCenter)
             layout.addStretch()
             self.agent_list_widget.currentItemChanged.connect(self.on_agent_selection_changed)
-<<<<<<< HEAD
-
-=======
+
 
 
             # Instantiate OllamaIntegration (assuming it's light enough to do here)
@@ -773,7 +732,6 @@
             layout.addStretch()
             self.agent_list_widget.currentItemChanged.connect(self.on_agent_selection_changed)
 
->>>>>>> 93062764
         elif name == "Log Stream":
             self.label.setText("Centralized Log Monitoring"); self.label.setAlignment(Qt.AlignTop | Qt.AlignHCenter); self.label.setStyleSheet("font-size: 20px; font-weight: bold; color: #888888; margin-bottom: 10px;")
             info_label = QLabel("View real-time logs from the application, Ollama service, and all active agents. Filter by source, log level, and search for specific messages."); info_label.setWordWrap(True); info_label.setAlignment(Qt.AlignCenter); info_label.setStyleSheet("font-size: 14px; color: #777777; margin: 5px 20px 15px 20px;"); layout.addWidget(info_label)
@@ -803,8 +761,6 @@
             print(f"Attempting to start agent: {agent_name} (Title: {agent_title}, Current Status: {agent_instance.status})"); agent_instance.status = "Running"; current_item.setText(f"{agent_name} ({agent_title}) - Status: {agent_instance.status}")
             self.show_status_message(f"Agent '{agent_name}' started (simulated).", "success")
         else: print("No agent selected to start."); self.show_status_message("No agent selected.", "warning")
-<<<<<<< HEAD
-=======
 feat/foundational-agent-system
             agent = current_item.data(Qt.UserRole)
             print(f"Attempting to start agent: {agent.name} (Type: {agent.type}, Status: {agent.status})")
@@ -823,7 +779,6 @@
         else:
             print("No agent selected to start.")
             self.show_status_message("No agent selected.", "warning")
->>>>>>> 93062764
 
     def stop_selected_agent(self):
         current_item = self.agent_list_widget.currentItem()
@@ -832,8 +787,6 @@
             print(f"Attempting to stop agent: {agent_name} (Title: {agent_title})"); agent_instance.status = "Offline"; current_item.setText(f"{agent_name} ({agent_title}) - Status: {agent_instance.status}")
             self.show_status_message(f"Agent '{agent_name}' stopped (simulated).", "info")
         else: print("No agent selected to stop."); self.show_status_message("No agent selected.", "warning")
-<<<<<<< HEAD
-=======
  feat/foundational-agent-system
             agent = current_item.data(Qt.UserRole)
             print(f"Attempting to stop agent: {agent.name}")
@@ -852,7 +805,6 @@
         else:
             print("No agent selected to stop.")
             self.show_status_message("No agent selected.", "warning")
->>>>>>> 93062764
 
     def configure_selected_agent(self):
         current_item = self.agent_list_widget.currentItem()
@@ -862,8 +814,6 @@
             if isinstance(agent_instance, OwlBaseAgent): config_details["role_description"] = agent_instance.role_description; config_details["toolkits"] = [type(tk).__name__ for tk in agent_instance.available_toolkits] if agent_instance.available_toolkits else "None"
             print(f"Current config/details: {config_details}"); self.show_status_message(f"Configuration for '{agent_name}' would open here (details in console).", "info")
         else: print("No agent selected to configure."); self.show_status_message("No agent selected.", "warning")
-<<<<<<< HEAD
-=======
  feat/foundational-agent-system
             agent = current_item.data(Qt.UserRole)
             print(f"Attempting to configure agent: {agent.name}")
@@ -891,7 +841,6 @@
         else:
             print("No agent selected to configure.")
             self.show_status_message("No agent selected.", "warning")
->>>>>>> 93062764
 
     def view_agent_logs(self):
         current_item = self.agent_list_widget.currentItem()
@@ -899,7 +848,6 @@
             agent_instance = current_item.data(Qt.UserRole); agent_name = f"{agent_instance.identity.get('first_name', 'Agent')} {agent_instance.identity.get('last_name', agent_instance.agent_id)}"
             print(f"Attempting to view logs for agent: {agent_name}"); print(f"Simulated log view for {agent_name}. Message log: {agent_instance.message_log[-5:] if agent_instance.message_log else 'Empty'}"); self.show_status_message(f"Log view for '{agent_name}' would open here (sample in console).", "info")
         else: print("No agent selected to view logs."); self.show_status_message("No agent selected.", "warning")
-<<<<<<< HEAD
 
     def add_new_agent(self):
         self.show_status_message("Adding a new generic agent (simulated)...", "info"); new_agent_id_num = len(self.agents) + 1
@@ -910,7 +858,6 @@
             self.show_status_message(f"New generic agent '{agent_name}' added.", "success"); print(f"Added new agent: {agent_name}, ID: {new_agent_instance.agent_id}, Dept: {new_agent_instance.identity.get('department')}")
         except Exception as e: print(f"Error adding new agent: {e}"); self.show_status_message(f"Failed to add new agent: {e}", "error")
 
-=======
 
     def add_new_agent(self):
         self.show_status_message("Adding a new generic agent (simulated)...", "info"); new_agent_id_num = len(self.agents) + 1
@@ -1014,7 +961,6 @@
  main
 
     # --- Log Stream Page Methods ---
->>>>>>> 93062764
     def on_log_filter_changed(self, index):
         if hasattr(self, 'log_filter_combo'): selected_filter = self.log_filter_combo.itemText(index); print(f"Log filter changed to: {selected_filter}"); self.show_status_message(f"Log filter set to: {selected_filter}", "info")
 
@@ -1049,7 +995,6 @@
         app_title_label = QLabel("Skyscope Sentinel"); app_title_label.setAlignment(Qt.AlignCenter); app_title_label.setStyleSheet("font-size: 18px; font-weight: bold; padding-bottom: 10px; margin-top: 5px;"); self.sidebar_layout.addWidget(app_title_label)
         icon_map = {"Dashboard": "view-dashboard", "Opportunity Research": "system-search", "Content Studio": "document-edit", "Agent Control": "applications-system", "Video Tools": "applications-multimedia", "Model Hub": "drive-harddisk", "Log Stream": "document-view", "Settings": "preferences-configure"}
         tooltips = {"Dashboard": "View system overview and key metrics", "Opportunity Research": "Run AI agents to research market opportunities", "Content Studio": "Generate content using AI swarms", "Agent Control": "Manage and configure AI agents", "Video Tools": "Access video processing utilities", "Model Hub": "Explore and manage Ollama models", "Log Stream": "Monitor real-time application and agent logs", "Settings": "Configure application settings"}
-<<<<<<< HEAD
         for section_name in self.sections:
             button = QPushButton(section_name); button.setIcon(QIcon.fromTheme(icon_map.get(section_name, "application-default-icon"))); button.setToolTip(tooltips.get(section_name, f"Navigate to {section_name}")); button.setCheckable(True); button.clicked.connect(lambda checked, name=section_name: self.switch_page(name)); self.sidebar_layout.addWidget(button); self.nav_buttons[section_name] = button
             if section_name == "Model Hub": self.model_hub_page = ModelHubPage(); self.model_hub_page.status_message_requested.connect(self.show_status_message); self.content_area.addWidget(self.model_hub_page)
@@ -1067,7 +1012,6 @@
         if hasattr(self, 'settings_manager') and self.settings_manager: global_config.update_from_settings_manager(self.settings_manager)
         if global_config.get_serper_api_key(): os.environ["SERPER_API_KEY"] = global_config.get_serper_api_key()
         if global_config.get_openai_api_key(): os.environ["OPENAI_API_KEY"] = global_config.get_openai_api_key()
-=======
         for section_name in self.sections:
             button = QPushButton(section_name); button.setIcon(QIcon.fromTheme(icon_map.get(section_name, "application-default-icon"))); button.setToolTip(tooltips.get(section_name, f"Navigate to {section_name}")); button.setCheckable(True); button.clicked.connect(lambda checked, name=section_name: self.switch_page(name)); self.sidebar_layout.addWidget(button); self.nav_buttons[section_name] = button
             if section_name == "Model Hub": self.model_hub_page = ModelHubPage(); self.model_hub_page.status_message_requested.connect(self.show_status_message); self.content_area.addWidget(self.model_hub_page)
@@ -1221,7 +1165,6 @@
 
         
         # --- System Tray Icon ---
->>>>>>> 93062764
         self.create_system_tray_icon()
         if self.sections: self.switch_page(self.sections[0]); self.nav_buttons[self.sections[0]].setChecked(True)
 
@@ -1241,8 +1184,6 @@
                (isinstance(widget, PlaceholderPage) and self.sections[i] == section_name) : # Relies on order for Placeholders
                 self.content_area.setCurrentIndex(i); page_found = True
                 if isinstance(widget, PlaceholderPage) and hasattr(widget, 'label') and section_name not in ["Agent Control", "Log Stream", "Dashboard"]: widget.label.setText(f"Welcome to the {section_name} Page")
-<<<<<<< HEAD
-=======
             
             current_page_matches = False
             if section_name == "Model Hub" and isinstance(widget, ModelHubPage):
@@ -1285,7 +1226,6 @@
                     # We might want to avoid changing the "Agent Control" specific title
                     if section_name != "Agent Control" and section_name != "Log Stream" and section_name != "Dashboard": # Avoid overwriting custom titles
                          widget.label.setText(f"Welcome to the {section_name} Page")
->>>>>>> 93062764
                 break
         if page_found:
             for name, btn in self.nav_buttons.items(): btn.setChecked(name == section_name)
@@ -1353,8 +1293,6 @@
 
     @Slot(str, str, int)
     def show_status_message_slot(self, message, msg_type="info", duration=7000): self.show_status_message(message, msg_type, duration)
-<<<<<<< HEAD
-=======
         """Displays a message in the status bar."""
         print(f"Status Update ({msg_type}): {message}")
         
@@ -1384,7 +1322,6 @@
         
         self.status_bar.setStyleSheet(status_color)
         self.status_bar.showMessage(message, duration if duration > 0 else 0) # Show indefinitely if duration is 0 or less
->>>>>>> 93062764
 
     @Slot(str, str, int) # Slot for direct connection from other pages
     def show_status_message_slot(self, message, msg_type="info", duration=7000):
@@ -1410,9 +1347,6 @@
 # Ensured ContentStudioPage.on_generation_completed also checks for `result_str` being non-empty.
 # Corrected ResearchTaskPage.handle_run_task to re-enable button if task is already running.
 # Corrected ResearchTaskPage.on_task_completed to check `result_str` before path operations.
-<<<<<<< HEAD
-# Added FileNotFoundError catch in ContentStudioPage.on_generation_completed.This is the full content of `skyscope_sentinel/main.py` with the `ContentStudioPage.on_generation_completed` method updated to include Markdown rendering.
-=======
 # Added FileNotFoundError catch in ContentStudioPage.on_generation_completed.This is the full content of `skyscope_sentinel/main.py` with the `ContentStudioPage.on_generation_completed` method updated to include Markdown rendering.
     import os # Ensure os is imported
     # Fix for Wayland:
@@ -1428,5 +1362,4 @@
     app.setQuitOnLastWindowClosed(False) # Modify based on desired tray behavior
     window = MainWindow()
     window.show()
-    sys.exit(app.exec())
->>>>>>> 93062764
+    sys.exit(app.exec())