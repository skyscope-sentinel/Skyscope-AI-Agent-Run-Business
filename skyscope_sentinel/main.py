import sys
from PySide6.QtWidgets import (
    QApplication, QMainWindow, QWidget, QVBoxLayout, QHBoxLayout,
    QPushButton, QLabel, QStackedWidget, QFrame, QStatusBar, QSystemTrayIcon, QMenu, QGridLayout, QSizePolicy,
    QListWidget, QGroupBox, QComboBox, QTextEdit, QLineEdit, QMessageBox # Added QMessageBox
)
from PySide6.QtCore import Qt, QSize, QFile, QTextStream, Slot
from PySide6.QtGui import QColor, QPalette, QIcon, QAction, QFont # QFont might be useful for list items

from .model_hub_page import ModelHubPage
from .settings_page import SettingsPage, SETTING_THEME, SETTING_ACRYLIC_EFFECT, SETTING_AUTOSTART, SETTING_MINIMIZE_TO_TRAY # Added keys
from .settings_manager import SettingsManager
from .video_agent_page import VideoAgentPage # Import VideoAgentPage


def load_stylesheet(filename):
    """Loads a QSS file and returns its content as a string."""
    file = QFile(filename)
    if file.open(QFile.ReadOnly | QFile.Text):
        stream = QTextStream(file)
        stylesheet = stream.readAll()
        file.close()
        return stylesheet
    print(f"Error loading stylesheet: {filename}")
    return ""

DARK_STYLE_PATH = "skyscope_sentinel/dark_theme.qss"
LIGHT_STYLE_PATH = "skyscope_sentinel/light_theme.qss"

<<<<<<< HEAD
# AIAgent Class Definition
class AIAgent:
    def __init__(self, name: str, agent_type: str, status: str = "Offline", config: dict = None):
        self.name = name
        self.type = agent_type
        self.status = status
        self.config = config if config else {}
        # Store a unique ID if needed, for now name is unique identifier
        # self.id = str(uuid.uuid4())

    def __repr__(self):
        return f"AIAgent(name='{self.name}', type='{self.type}', status='{self.status}')"
=======
# Agent imports - remove the old AIAgent class definition
from .agents.metagpt_pm_agent import ProductManagerAgent
from .agents.metagpt_engineer_agent import EngineerAgent
from .agents.metagpt_reviewer_agent import ReviewerAgent
from .owl_integration.owl_base_agent import OwlBaseAgent
# We'll also need OllamaIntegration if we want to initialize these agents fully here for display
from .ollama_integration import OllamaIntegration
# For research task page
from .autogen_interface import initiate_research_via_autogen
from .swarms_integration.opportunity_scouting_swarm import run_opportunity_scouting_swarm # Import swarm runner
import asyncio # For running autogen interface
from PySide6.QtCore import QThread, Signal # For running async tasks in background
from .config import Config # Import the Config class

# Global config instance to be used by other modules
# This should be one of the first things initialized so other modules can import it.
# However, it needs to be updated by SettingsManager from the GUI later.
global_config = Config()


# --- QThread for running asyncio tasks ---
class AsyncRunnerThread(QThread):
    task_completed = Signal(object) # Signal to emit result
    task_failed = Signal(str)       # Signal to emit error message

    def __init__(self, coro, *args, parent=None):
        super().__init__(parent)
        self.coro = coro
        self.args = args

    def run(self):
        try:
            # Create a new event loop for this thread if one doesn't exist,
            # or get the existing one if already set by a higher-level async manager for Qt.
            # For simple cases, asyncio.run() creates and closes its own loop.
            # However, for QThread, it's often better to manage the loop explicitly
            # if there are multiple async tasks or complex interactions.
            # For this specific case where we run one main async function,
            # asyncio.run() might be sufficient if it handles loop creation/closing cleanly.
            # A more robust approach for Qt+asyncio is often libraries like qasync or asyncqt.
            # Sticking to asyncio.run() for now for simplicity.
            result = asyncio.run(self.coro(*self.args))
            self.task_completed.emit(result)
        except Exception as e:
            self.task_failed.emit(str(e))


class ResearchTaskPage(QWidget):
    status_message_requested = Signal(str, str, int)

    def __init__(self, parent=None):
        super().__init__(parent)
        self.setObjectName("researchTaskPage")
        layout = QVBoxLayout(self)
        layout.setContentsMargins(20, 20, 20, 20)
        layout.setSpacing(15)

        title_label = QLabel("Market Opportunity Research Task")
        title_label.setStyleSheet("font-size: 20px; font-weight: bold; margin-bottom: 10px;")
        title_label.setAlignment(Qt.AlignCenter)
        layout.addWidget(title_label)

        form_layout = QGridLayout()
        form_layout.setSpacing(10)

        # Research Mode Selection
        mode_label = QLabel("Research Mode:")
        self.mode_selection_combo = QComboBox()
        self.mode_selection_combo.addItems(["CrewAI Research", "Swarm Opportunity Scouting"])
        self.mode_selection_combo.setToolTip("Select the AI agent system to perform the research.")
        form_layout.addWidget(mode_label, 0, 0)
        form_layout.addWidget(self.mode_selection_combo, 0, 1)

        topic_label = QLabel("Research Topic:")
        self.topic_input = QLineEdit()
        self.topic_input.setPlaceholderText("e.g., AI tools for content creation (optional for Swarm)")
        form_layout.addWidget(topic_label, 1, 0)
        form_layout.addWidget(self.topic_input, 1, 1)

        layout.addLayout(form_layout)

        self.run_button = QPushButton(QIcon.fromTheme("system-run"), "Start Task") # Renamed button
        self.run_button.setToolTip("Initiate the selected AI agent system to investigate the topic.")
        self.run_button.clicked.connect(self.handle_run_task) # Renamed handler
        layout.addWidget(self.run_button, 0, Qt.AlignCenter)

        results_group = QGroupBox("Task Output") # Renamed group
        results_layout = QVBoxLayout(results_group)
        self.results_display = QTextEdit()
        self.results_display.setReadOnly(True)
        self.results_display.setPlaceholderText("Task output will appear here...") # Updated placeholder
        results_layout.addWidget(self.results_display)
        layout.addWidget(results_group)

        self.async_thread = None # To hold the thread

    def handle_run_task(self): # Renamed from handle_run_research
        topic = self.topic_input.text().strip()
        selected_mode = self.mode_selection_combo.currentText()

        if selected_mode == "CrewAI Research" and not topic:
            self.status_message_requested.emit("Research topic cannot be empty for CrewAI Research.", "warning", 3000)
            QMessageBox.warning(self, "Input Error", "Please enter a research topic for CrewAI mode.")
            return

        # For Swarm mode, topic is optional. If empty, run_opportunity_scouting_swarm will handle it.

        self.run_button.setEnabled(False)
        task_description = f"Task started using {selected_mode}."
        if topic:
            task_description += f" Topic: '{topic}'."
        self.results_display.setText(f"{task_description}\nPlease wait, this may take some time.")
        QApplication.processEvents() # Update UI

        if self.async_thread and self.async_thread.isRunning():
            self.status_message_requested.emit("A task is already in progress.", "warning", 3000)
            return

        if selected_mode == "CrewAI Research":
            self.async_thread = AsyncRunnerThread(initiate_research_via_autogen, topic)
            target_function_name = "CrewAI Research"
        elif selected_mode == "Swarm Opportunity Scouting":
            # run_opportunity_scouting_swarm takes initial_topic and verbose
            # We pass the topic (which can be None/empty for the swarm)
            self.async_thread = AsyncRunnerThread(run_opportunity_scouting_swarm, topic, True) # verbose=True
            target_function_name = "Swarm Scouting"
        else:
            self.status_message_requested.emit(f"Unknown research mode: {selected_mode}", "error", 5000)
            self.run_button.setEnabled(True)
            return

        self.async_thread.task_completed.connect(self.on_task_completed) # Renamed slot
        self.async_thread.task_failed.connect(self.on_task_failed)       # Renamed slot
        self.async_thread.start()
        self.status_message_requested.emit(f"{target_function_name} task started for topic '{topic if topic else 'auto-generated'}'.", "info", 0)


    @Slot(object)
    def on_task_completed(self, result): # Renamed from on_research_completed
        self.results_display.setText(str(result)) # Result could be markdown report or file path
        self.run_button.setEnabled(True)
        self.status_message_requested.emit("Task completed successfully.", "success", 5000)
        QMessageBox.information(self, "Task Complete", "The AI task has finished.")
        self.async_thread = None

    @Slot(str)
    def on_task_failed(self, error_message): # Renamed from on_research_failed
        self.results_display.append(f"\n\n--- ERROR ---\n{error_message}")
        self.run_button.setEnabled(True)
        self.status_message_requested.emit(f"Task failed: {error_message}", "error", 7000)
        QMessageBox.critical(self, "Task Failed", f"An error occurred during the AI task:\n{error_message}")
        self.async_thread = None
>>>>>>> be6ab415


class PlaceholderPage(QWidget):
    def __init__(self, name, parent=None):
        super().__init__(parent)
        self.setObjectName("placeholderPage")
        layout = QVBoxLayout(self)
        self.label = QLabel(f"Welcome to the {name} Page", self)
        self.label.setAlignment(Qt.AlignCenter)
        self.label.setStyleSheet("font-size: 20px; font-weight: bold; color: #888888;") # More subtle placeholder text
        layout.addWidget(self.label)

        if name == "Dashboard":
            # Simple card-like layout for Dashboard placeholder
            grid_layout = QGridLayout()
            
            card_titles = ["Active Agents", "System Status", "Recent Activity", "Model Performance"]
            for i, title in enumerate(card_titles):
                card = QFrame()
                card.setObjectName(f"dashboardCard{i}")
                card.setFrameShape(QFrame.StyledPanel)
                card.setFrameShadow(QFrame.Raised)
                card.setMinimumSize(200, 100)
                card.setStyleSheet("QFrame { border: 1px solid #444; border-radius: 6px; background-color: rgba(255,255,255,0.05); }") # Basic card style
                
                card_layout = QVBoxLayout(card)
                title_label = QLabel(title)
                title_label.setStyleSheet("font-size: 16px; font-weight: bold; border: none; background: transparent;")
                content_label = QLabel("Details and metrics will appear here.")
                content_label.setStyleSheet("font-size: 12px; border: none; background: transparent;")
                card_layout.addWidget(title_label)
                card_layout.addWidget(content_label)
                card_layout.addStretch()
                grid_layout.addWidget(card, i // 2, i % 2)
            layout.addLayout(grid_layout)

        elif name == "Agent Control":
            self.label.setText("Manage and Configure Your AI Agents") # Main title
            self.label.setAlignment(Qt.AlignTop | Qt.AlignHCenter) # Adjust alignment
            self.label.setStyleSheet("font-size: 20px; font-weight: bold; color: #888888; margin-bottom: 10px;")


            # Agents List Section
            agents_group = QGroupBox("Available Agents")
            agents_group_layout = QVBoxLayout()

            self.agent_list_widget = QListWidget()
            self.agent_list_widget.setToolTip("List of configured AI agents and their status.")
            agents_group_layout.addWidget(self.agent_list_widget)
            agents_group.setLayout(agents_group_layout)
            layout.addWidget(agents_group)

<<<<<<< HEAD
            # Sample Agents Data
            self.agents = [
                AIAgent(name="Website Content Agent", agent_type="ContentGeneration", status="Offline", config={"url": "example.com", "keywords": ["AI", "Python"]}),
                AIAgent(name="Crypto Trading Bot", agent_type="Trading", status="Running", config={"exchange": "Binance", "pair": "BTC/USDT"}),
                AIAgent(name="Social Media Poster", agent_type="SocialMedia", status="Idle", config={"platform": "Twitter", "schedule": "daily"}),
                AIAgent(name="Data Entry Clerk", agent_type="DataProcessing", status="Paused", config={"source": "CSV", "target_db": "PostgreSQL"}),
            ]
            for agent in self.agents:
                self.agent_list_widget.addItem(f"{agent.name} ({agent.status})")
                # Store agent object in item data for later retrieval
                list_item = self.agent_list_widget.item(self.agent_list_widget.count() - 1)
                list_item.setData(Qt.UserRole, agent)


=======
            # Instantiate OllamaIntegration (assuming it's light enough to do here)
            # In a real app, this might be a shared instance.
            self.ollama_integration_instance = OllamaIntegration() # Ensure this doesn't block

            # Sample Agents Data - Using new agent classes
            self.agents = [] # Initialize empty list
            try:
                pm_agent = ProductManagerAgent(agent_id="PM001", ollama_integration_instance=self.ollama_integration_instance)
                self.agents.append(pm_agent)

                eng_agent = EngineerAgent(agent_id="ENG001", ollama_integration_instance=self.ollama_integration_instance)
                self.agents.append(eng_agent)

                rev_agent = ReviewerAgent(agent_id="REV001", ollama_integration_instance=self.ollama_integration_instance)
                self.agents.append(rev_agent)

                research_agent = OwlBaseAgent(agent_id="RES001", department="Researchers", role_description="Conducts web research.")
                self.agents.append(research_agent)

                hr_agent = OwlBaseAgent(agent_id="HR001", department="HR", role_description="Manages personnel records (simulated).")
                self.agents.append(hr_agent)

            except Exception as e:
                print(f"Error instantiating sample agents for GUI: {e}")
                # Add a placeholder if agent instantiation fails
                error_agent = OwlBaseAgent(agent_id="ERR999", department="System")
                error_agent.identity['first_name'] = "Error"
                error_agent.identity['last_name'] = "State"
                error_agent.identity['employee_title'] = "Agent Init Failed"
                error_agent.status = "Error"
                self.agents.append(error_agent)


            for agent_instance in self.agents:
                display_text = f"{agent_instance.identity.get('first_name', 'N/A')} {agent_instance.identity.get('last_name', '')} " \
                               f"({agent_instance.identity.get('employee_title', 'N/A')}) - Status: {agent_instance.status}"
                self.agent_list_widget.addItem(display_text)
                list_item = self.agent_list_widget.item(self.agent_list_widget.count() - 1)
                list_item.setData(Qt.UserRole, agent_instance) # Store the actual agent object

>>>>>>> be6ab415
            # Agent Actions Section
            actions_layout = QHBoxLayout()
            self.btn_start_agent = QPushButton(QIcon.fromTheme("media-playback-start"), "Start Selected")
            self.btn_start_agent.setToolTip("Start the selected agent.")
            self.btn_start_agent.setEnabled(False)
            self.btn_start_agent.clicked.connect(self.start_selected_agent)
            actions_layout.addWidget(self.btn_start_agent)

            self.btn_stop_agent = QPushButton(QIcon.fromTheme("media-playback-stop"), "Stop Selected")
            self.btn_stop_agent.setToolTip("Stop the selected agent.")
            self.btn_stop_agent.setEnabled(False)
            self.btn_stop_agent.clicked.connect(self.stop_selected_agent)
            actions_layout.addWidget(self.btn_stop_agent)

            self.btn_config_agent = QPushButton(QIcon.fromTheme("preferences-system"), "Configure Selected")
            self.btn_config_agent.setToolTip("Configure the selected agent.")
            self.btn_config_agent.setEnabled(False)
            self.btn_config_agent.clicked.connect(self.configure_selected_agent)
            actions_layout.addWidget(self.btn_config_agent)

            self.btn_view_logs = QPushButton(QIcon.fromTheme("document-preview"), "View Logs")
            self.btn_view_logs.setToolTip("View logs for the selected agent.")
            self.btn_view_logs.setEnabled(False)
            self.btn_view_logs.clicked.connect(self.view_agent_logs)
            actions_layout.addWidget(self.btn_view_logs)

            layout.addLayout(actions_layout)

            # Add New Agent Button
            self.add_agent_btn = QPushButton(QIcon.fromTheme("list-add"), "Add New Agent...")
            self.add_agent_btn.setToolTip("Define and configure a new AI agent.")
            self.add_agent_btn.clicked.connect(self.add_new_agent)
            self.add_agent_btn.setStyleSheet("QPushButton { text-align: center; padding-left: 0px; margin-top: 10px; }")
            layout.addWidget(self.add_agent_btn, 0, Qt.AlignCenter)

            layout.addStretch() # Ensure content pushes to the top

            # Connect agent selection change to method
            self.agent_list_widget.currentItemChanged.connect(self.on_agent_selection_changed)


        elif name == "Log Stream":
            # Keep original label for this page, but adjust its style for consistency if needed.
            self.label.setText("Centralized Log Monitoring")
            self.label.setAlignment(Qt.AlignTop | Qt.AlignHCenter)
            self.label.setStyleSheet("font-size: 20px; font-weight: bold; color: #888888; margin-bottom: 10px;")

            info_label = QLabel("View real-time logs from the application, Ollama service, and all active agents. Filter by source, log level, and search for specific messages.")
            info_label.setWordWrap(True)
            info_label.setAlignment(Qt.AlignCenter)
            info_label.setStyleSheet("font-size: 14px; color: #777777; margin: 5px 20px 15px 20px;") # Adjusted margins
            layout.addWidget(info_label)

            # Controls Area
            controls_layout = QHBoxLayout()

            filter_label = QLabel("Filter by source:")
            controls_layout.addWidget(filter_label)

            self.log_filter_combo = QComboBox()
            self.log_filter_combo.addItems(["All Logs", "Application Logs", "Ollama Service", "Agent Alpha", "Agent Beta"])
            self.log_filter_combo.setToolTip("Filter logs by their source.")
            controls_layout.addWidget(self.log_filter_combo)

            self.search_log_input = QLineEdit()
            self.search_log_input.setPlaceholderText("Search logs...")
            self.search_log_input.setToolTip("Enter keywords to search in logs.")
            # self.search_log_input.setEnabled(False) # Keep disabled for now as per original, or enable for typing
            self.search_log_input.textChanged.connect(self.on_log_search_changed) # Connect for future use
            controls_layout.addWidget(self.search_log_input)

            self.clear_logs_btn = QPushButton(QIcon.fromTheme("edit-clear"), "Clear Logs")
            self.clear_logs_btn.setToolTip("Clear the displayed logs.")
            # self.clear_logs_btn.setEnabled(False) # Keep disabled for now, or enable
            self.clear_logs_btn.clicked.connect(self.clear_logs_display)
            controls_layout.addWidget(self.clear_logs_btn)

            layout.addLayout(controls_layout)

            # Connect filter combo
            self.log_filter_combo.currentIndexChanged.connect(self.on_log_filter_changed)


            # Log Display Area
            self.log_display_area = QTextEdit()
            self.log_display_area.setReadOnly(True)
            sample_logs = (
                "[INFO]  2023-10-27 10:00:00 - Application successfully initialized.\n"
                "[DEBUG] 2023-10-27 10:00:05 - Checking Ollama service status...\n"
                "[OLLAMA]2023-10-27 10:00:06 - Ollama service detected, version: 0.1.15\n"
                "[AGENT_ALPHA] 2023-10-27 10:01:00 - Starting Website Content Generation task.\n"
                "[ERROR] 2023-10-27 10:01:30 - Agent Beta failed to connect to external API: Timeout.\n"
                "[WARN]  2023-10-27 10:02:00 - Low disk space detected on /var/log.\n"
                "[INFO]  2023-10-27 10:03:00 - User 'admin' logged in from 192.168.1.10.\n"
                "[DEBUG] 2023-10-27 10:03:05 - Processing request ID: ax7812gf.\n"
                "[OLLAMA]2023-10-27 10:04:10 - Model 'llama2:7b' loaded successfully.\n"
                "[AGENT_BETA] 2023-10-27 10:05:00 - Task 'ImageAnalysis' completed. Results saved to /output/img_xyz.json.\n"
                "[ERROR] 2023-10-27 10:05:30 - Application database connection lost. Attempting reconnect...\n"
                "[WARN]  2023-10-27 10:06:00 - Configuration file 'settings.json' has new unrecognized keys.\n"
            )
            self.log_display_area.setPlaceholderText("Logs will appear here...")
            self.log_display_area.setText(sample_logs)

            log_font = QFont("Monospace") # Or "Courier", "Consolas"
            log_font.setStyleHint(QFont.Monospace)
            log_font.setPointSize(10) # Slightly smaller for more content
            self.log_display_area.setFont(log_font)
            layout.addWidget(self.log_display_area)


        self.setLayout(layout)

    # --- Agent Control Page Methods ---
    def on_agent_selection_changed(self, current_item, previous_item):
        is_selected = current_item is not None
        if hasattr(self, 'btn_start_agent'): # Check if buttons exist (only for Agent Control page)
            self.btn_start_agent.setEnabled(is_selected)
            self.btn_stop_agent.setEnabled(is_selected)
            self.btn_config_agent.setEnabled(is_selected)
            self.btn_view_logs.setEnabled(is_selected)

        if current_item and hasattr(self, 'agents'): # Check if agent data is relevant
            agent = current_item.data(Qt.UserRole)
            if agent: # Ensure agent data is present
                 print(f"Selected agent: {agent}") # For debugging

    def start_selected_agent(self):
        current_item = self.agent_list_widget.currentItem()
        if current_item:
<<<<<<< HEAD
            agent = current_item.data(Qt.UserRole)
            print(f"Attempting to start agent: {agent.name} (Type: {agent.type}, Status: {agent.status})")
            agent.status = "Running"
            current_item.setText(f"{agent.name} ({agent.status})")
            self.show_status_message(f"Agent '{agent.name}' started (simulated).", "success")
=======
            agent_instance = current_item.data(Qt.UserRole)
            agent_name = f"{agent_instance.identity.get('first_name', 'Agent')} {agent_instance.identity.get('last_name', agent_instance.agent_id)}"
            agent_title = agent_instance.identity.get('employee_title', 'N/A')
            print(f"Attempting to start agent: {agent_name} (Title: {agent_title}, Current Status: {agent_instance.status})")
            agent_instance.status = "Running" # Simulate status change
            current_item.setText(f"{agent_name} ({agent_title}) - Status: {agent_instance.status}")
            self.show_status_message(f"Agent '{agent_name}' started (simulated).", "success")
>>>>>>> be6ab415
        else:
            print("No agent selected to start.")
            self.show_status_message("No agent selected.", "warning")

    def stop_selected_agent(self):
        current_item = self.agent_list_widget.currentItem()
        if current_item:
<<<<<<< HEAD
            agent = current_item.data(Qt.UserRole)
            print(f"Attempting to stop agent: {agent.name}")
            agent.status = "Offline"
            current_item.setText(f"{agent.name} ({agent.status})")
            self.show_status_message(f"Agent '{agent.name}' stopped (simulated).", "info")
=======
            agent_instance = current_item.data(Qt.UserRole)
            agent_name = f"{agent_instance.identity.get('first_name', 'Agent')} {agent_instance.identity.get('last_name', agent_instance.agent_id)}"
            agent_title = agent_instance.identity.get('employee_title', 'N/A')
            print(f"Attempting to stop agent: {agent_name} (Title: {agent_title})")
            agent_instance.status = "Offline" # Simulate status change
            current_item.setText(f"{agent_name} ({agent_title}) - Status: {agent_instance.status}")
            self.show_status_message(f"Agent '{agent_name}' stopped (simulated).", "info")
>>>>>>> be6ab415
        else:
            print("No agent selected to stop.")
            self.show_status_message("No agent selected.", "warning")

    def configure_selected_agent(self):
        current_item = self.agent_list_widget.currentItem()
        if current_item:
<<<<<<< HEAD
            agent = current_item.data(Qt.UserRole)
            print(f"Attempting to configure agent: {agent.name}")
            print(f"Current config: {agent.config}")
            self.show_status_message(f"Configuration for '{agent.name}' would open here.", "info")
=======
            agent_instance = current_item.data(Qt.UserRole)
            agent_name = f"{agent_instance.identity.get('first_name', 'Agent')} {agent_instance.identity.get('last_name', agent_instance.agent_id)}"
            print(f"Attempting to configure agent: {agent_name}")
            # Placeholder for actual configuration. For OwlBaseAgent, we might show role_description or toolkits.
            config_details = {
                "agent_id": agent_instance.agent_id,
                "name": agent_name,
                "title": agent_instance.identity.get('employee_title'),
                "department": agent_instance.identity.get('department'),
                "status": agent_instance.status,
            }
            if isinstance(agent_instance, OwlBaseAgent):
                config_details["role_description"] = agent_instance.role_description
                config_details["toolkits"] = [type(tk).__name__ for tk in agent_instance.available_toolkits] if agent_instance.available_toolkits else "None"

            print(f"Current config/details: {config_details}")
            self.show_status_message(f"Configuration for '{agent_name}' would open here (details in console).", "info")
>>>>>>> be6ab415
        else:
            print("No agent selected to configure.")
            self.show_status_message("No agent selected.", "warning")

    def view_agent_logs(self):
        current_item = self.agent_list_widget.currentItem()
        if current_item:
<<<<<<< HEAD
            agent = current_item.data(Qt.UserRole)
            print(f"Attempting to view logs for agent: {agent.name}")
            self.show_status_message(f"Log view for '{agent.name}' would open here.", "info")
=======
            agent_instance = current_item.data(Qt.UserRole)
            agent_name = f"{agent_instance.identity.get('first_name', 'Agent')} {agent_instance.identity.get('last_name', agent_instance.agent_id)}"
            print(f"Attempting to view logs for agent: {agent_name}")
            # In a real app, this would switch to a log view filtered for this agent.
            # For now, just a message. We can use agent_instance.message_log (from BaseAgent)
            print(f"Simulated log view for {agent_name}. Message log: {agent_instance.message_log[-5:] if agent_instance.message_log else 'Empty'}")
            self.show_status_message(f"Log view for '{agent_name}' would open here (sample in console).", "info")
>>>>>>> be6ab415
        else:
            print("No agent selected to view logs.")
            self.show_status_message("No agent selected.", "warning")

    def add_new_agent(self):
<<<<<<< HEAD
        print("Attempting to add a new agent.")
        new_agent_id = len(self.agents) + 1
        new_agent = AIAgent(name=f"New Sample Agent {new_agent_id}", agent_type="SampleType", status="Offline")
        self.agents.append(new_agent)
        self.agent_list_widget.addItem(f"{new_agent.name} ({new_agent.status})")
        new_list_item = self.agent_list_widget.item(self.agent_list_widget.count() - 1)
        new_list_item.setData(Qt.UserRole, new_agent)
        self.show_status_message(f"New agent '{new_agent.name}' added (simulated).", "success")
=======
        # This function will now add a generic OwlBaseAgent as a placeholder.
        # A more complex UI would be needed to choose agent type, department, etc.
        self.show_status_message("Adding a new generic agent (simulated)...", "info")
        new_agent_id_num = len(self.agents) + 1
        # For simplicity, assign to a random department or a default like "Staff"
        # For this placeholder, we'll use OwlBaseAgent directly.
        try:
            new_agent_instance = OwlBaseAgent(
                agent_id=f"AGENT{new_agent_id_num:03d}",
                department="Staff" # Default department for new generic agents
            )
            self.agents.append(new_agent_instance)

            display_text = f"{new_agent_instance.identity.get('first_name', 'N/A')} {new_agent_instance.identity.get('last_name', '')} " \
                           f"({new_agent_instance.identity.get('employee_title', 'N/A')}) - Status: {new_agent_instance.status}"
            self.agent_list_widget.addItem(display_text)
            new_list_item = self.agent_list_widget.item(self.agent_list_widget.count() - 1)
            new_list_item.setData(Qt.UserRole, new_agent_instance)

            agent_name = f"{new_agent_instance.identity.get('first_name', 'Agent')} {new_agent_instance.identity.get('last_name', new_agent_instance.agent_id)}"
            self.show_status_message(f"New generic agent '{agent_name}' added.", "success")
            print(f"Added new agent: {agent_name}, ID: {new_agent_instance.agent_id}, Dept: {new_agent_instance.identity.get('department')}")
        except Exception as e:
            print(f"Error adding new agent: {e}")
            self.show_status_message(f"Failed to add new agent: {e}", "error")

>>>>>>> be6ab415

    # --- Log Stream Page Methods ---
    def on_log_filter_changed(self, index):
        if hasattr(self, 'log_filter_combo'): # Ensure this method is called for the correct page
            selected_filter = self.log_filter_combo.itemText(index)
            print(f"Log filter changed to: {selected_filter}")
            # Actual log filtering logic would go here.
            # For now, we just show a message.
            self.show_status_message(f"Log filter set to: {selected_filter}", "info")
            # Example: self.update_log_display(filter_text=selected_filter)

    def on_log_search_changed(self, text):
        if hasattr(self, 'search_log_input'):
            print(f"Log search text: {text}")
            # Actual search/filter logic would go here.
            # Example: self.update_log_display(search_term=text)
            # For now, this is a placeholder.
            if text: # Only show message if there's text, to avoid spamming on clear
                self.show_status_message(f"Searching logs for: {text}", "info", 1500)


    def clear_logs_display(self):
        if hasattr(self, 'log_display_area'): # Ensure this method is called for the correct page
            self.log_display_area.clear()
            print("Log display cleared.")
            self.show_status_message("Log display cleared.", "info")

    def show_status_message(self, message, msg_type="info", duration=3000):
        main_window = self.parent().parent().parent()
        if hasattr(main_window, 'show_status_message') and callable(getattr(main_window, 'show_status_message')):
            main_window.show_status_message(message, msg_type, duration)
        else:
            print(f"PlaceholderPage Status ({msg_type}): {message} (MainWindow not found or method missing)")


class MainWindow(QMainWindow):
    def __init__(self):
        super().__init__()
        self.setWindowTitle("Skyscope Sentinel Intelligence")
        self.setGeometry(100, 100, 1200, 700)

        # --- Enable Translucent Background and Frameless Window ---
        # This makes the main window background transparent and removes the default OS window frame.
        # The QSS styling for QWidget#centralWidget (with border-radius and background-color)
        # will now create the visual effect of a rounded window.
        self.setAttribute(Qt.WA_TranslucentBackground, True)
        self.setWindowFlags(Qt.FramelessWindowHint | Qt.Window)
        # NOTE: Enabling Qt.FramelessWindowHint removes the standard title bar.
        # Custom controls for minimize, maximize, close, and window dragging would be
        # needed for full desktop application behavior. For now, closing and interaction
        # will be primarily via the system tray icon or task manager.

        # --- Main Widget and Layout ---
        self.central_widget = QWidget()
        self.central_widget.setObjectName("centralWidget") # For QSS styling
        self.setCentralWidget(self.central_widget)
        
        self.main_layout = QHBoxLayout(self.central_widget)
        self.main_layout.setContentsMargins(0,0,0,0) # No margin for the main layout
        self.main_layout.setSpacing(0) # No spacing between sidebar and content

        # --- Sidebar ---
        self.sidebar = QFrame()
        self.sidebar.setObjectName("sidebar") # For QSS styling
        self.sidebar.setFixedWidth(220)
        self.sidebar_layout = QVBoxLayout(self.sidebar)
        self.sidebar_layout.setAlignment(Qt.AlignTop)
        self.sidebar_layout.setContentsMargins(10, 20, 10, 20) # Adjusted margins
        self.sidebar_layout.setSpacing(12)

        self.main_layout.addWidget(self.sidebar)

        # --- Content Area ---
        self.content_area = QStackedWidget()
        self.content_area.setObjectName("contentArea")
        self.main_layout.addWidget(self.content_area)

        # --- Navigation Buttons and Placeholder Pages ---
        self.settings_manager = SettingsManager() # Initialize settings manager for main window use

        self.nav_buttons = {}
        # Added "Opportunity Research" to sections
        self.sections = ["Dashboard", "Opportunity Research", "Agent Control", "Video Tools", "Model Hub", "Log Stream", "Settings"]
        
        app_title_label = QLabel("Skyscope Sentinel")
        app_title_label.setAlignment(Qt.AlignCenter)
        app_title_label.setStyleSheet("font-size: 18px; font-weight: bold; padding-bottom: 10px; margin-top: 5px;")
        self.sidebar_layout.addWidget(app_title_label)

        # Define icons for sidebar items (using QIcon.fromTheme for now)
        # These might not show up on Windows if a proper icon theme isn't installed or if the names are Linux-specific.
        # For production, embedding actual icon files (SVGs) would be more reliable.
        icon_map = {
<<<<<<< HEAD
            "Dashboard": "view-dashboard",  # Common theme name
            "Agent Control": "applications-system", # or "preferences-system"
            "Video Tools": "applications-multimedia", # Icon for video tools
            "Model Hub": "drive-harddisk", # or "applications-internet"
            "Log Stream": "document-view", # Changed from "text-x-generic"
=======
            "Dashboard": "view-dashboard",
            "Opportunity Research": "system-search", # Using a search icon
            "Agent Control": "applications-system",
            "Video Tools": "applications-multimedia",
            "Model Hub": "drive-harddisk",
            "Log Stream": "document-view",
>>>>>>> be6ab415
            "Settings": "preferences-configure"
        }
        tooltips = {
            "Dashboard": "View system overview and key metrics",
            "Opportunity Research": "Run AI agents to research market opportunities",
            "Agent Control": "Manage and configure AI agents",
            "Video Tools": "Access video processing utilities",
            "Model Hub": "Explore and manage Ollama models",
            "Log Stream": "Monitor real-time application and agent logs",
            "Settings": "Configure application settings"
        }

        for section_name in self.sections:
            icon_name = icon_map.get(section_name, "application-default-icon") # Fallback icon name
            button = QPushButton(section_name)
            button.setIcon(QIcon.fromTheme(icon_name))
            button.setToolTip(tooltips.get(section_name, f"Navigate to {section_name}"))
            button.setCheckable(True)
            button.clicked.connect(lambda checked, name=section_name: self.switch_page(name))
            self.sidebar_layout.addWidget(button)
            self.nav_buttons[section_name] = button

            if section_name == "Model Hub":
                self.model_hub_page = ModelHubPage()
                self.model_hub_page.status_message_requested.connect(self.show_status_message)
                self.content_area.addWidget(self.model_hub_page)
            elif section_name == "Settings":
                self.settings_page = SettingsPage()
                self.settings_page.status_message_requested.connect(self.show_status_message)
                self.settings_page.theme_change_requested.connect(self.apply_theme_by_name)
                self.settings_page.acrylic_effect_requested.connect(self.apply_acrylic_effect)
                self.settings_page.tray_icon_visibility_requested.connect(self.set_tray_icon_visibility) # Connect new signal
                self.content_area.addWidget(self.settings_page)
            elif section_name == "Video Tools": # Condition for Video Tools
                self.video_agent_page = VideoAgentPage()
                self.video_agent_page.status_message_requested.connect(self.show_status_message)
                self.content_area.addWidget(self.video_agent_page)
            elif section_name == "Opportunity Research":
                self.research_task_page = ResearchTaskPage()
                self.research_task_page.status_message_requested.connect(self.show_status_message_slot) # Connect its status signal
                self.content_area.addWidget(self.research_task_page)
            else:
                page = PlaceholderPage(section_name)
                self.content_area.addWidget(page)
        
        self.sidebar_layout.addStretch()

        # --- Founder and Contact Info ---
        founder_label = QLabel("Founded by: Miss Casey Jay Topojani")
        founder_label.setAlignment(Qt.AlignCenter)
        founder_label.setStyleSheet("font-size: 10px; color: #999999; padding-top: 10px;")
        self.sidebar_layout.addWidget(founder_label)

        contact_label = QLabel("Contact: admin@skyscope.cloud")
        contact_label.setAlignment(Qt.AlignCenter)
        contact_label.setStyleSheet("font-size: 10px; color: #999999; padding-bottom: 5px;")
        self.sidebar_layout.addWidget(contact_label)

        # --- Theme Switch Button ---
        self.theme_button = QPushButton("Toggle Theme")
        self.theme_button.setCheckable(False)
        self.theme_button.setText("Toggle Theme")
        self.theme_button.setIcon(QIcon.fromTheme("preferences-desktop-theme"))
        self.theme_button.setToolTip("Quickly switch between dark and light themes.")
        self.theme_button.clicked.connect(self.toggle_theme_directly)
        self.sidebar_layout.addWidget(self.theme_button)

        # --- Status Bar ---
        self.status_bar = QStatusBar()
        self.setStatusBar(self.status_bar)
        self.show_status_message("Welcome to Skyscope Sentinel!", "info", 5000)

        # --- Initialize Theme and Settings ---
        self.load_initial_settings() # Loads theme, acrylic based on SettingsManager

        # Update the global_config with values from SettingsManager
        # This ensures that any GUI-set API keys or Ollama settings are propagated
        # to the config object that other modules (like crews, autogen_interface) will use.
        if hasattr(self, 'settings_manager') and self.settings_manager:
            global_config.update_from_settings_manager(self.settings_manager)
            # Also, ensure environment variables are set if possible, so tools relying on os.getenv() directly get them.
            # This is a bit of a workaround for tools that don't take config objects directly.
            # Be cautious with this if keys are sensitive and many modules use os.getenv().
            if global_config.get_serper_api_key():
                os.environ["SERPER_API_KEY"] = global_config.get_serper_api_key()
            if global_config.get_openai_api_key():
                os.environ["OPENAI_API_KEY"] = global_config.get_openai_api_key()
            # Ollama settings are usually passed directly to LLM configs, but if some tool expected env vars:
            # os.environ["OLLAMA_MODEL"] = global_config.get_ollama_model_name()
            # os.environ["OLLAMA_BASE_URL"] = global_config.get_ollama_base_url()

        
        # --- System Tray Icon ---
        self.create_system_tray_icon()


        # Show the first page and set its button to active
        if self.sections:
            self.switch_page(self.sections[0])
            if self.sections[0] in self.nav_buttons: 
                 self.nav_buttons[self.sections[0]].setChecked(True)


    def load_initial_settings(self):
        """Load initial settings like theme and acrylic effect."""
        initial_theme_name = self.settings_manager.load_setting(SETTING_THEME, "dark")
        self.apply_theme_by_name(initial_theme_name)
        
        initial_acrylic = self.settings_manager.load_setting(SETTING_ACRYLIC_EFFECT, True)
        self.apply_acrylic_effect(initial_acrylic)


    def switch_page(self, section_name):
        target_widget_label = f"This is the {section_name} Page"
        page_found = False
        for i in range(self.content_area.count()):
            widget = self.content_area.widget(i)
            
            current_page_matches = False
            if section_name == "Model Hub" and isinstance(widget, ModelHubPage):
                current_page_matches = True
            elif section_name == "Settings" and isinstance(widget, SettingsPage):
                current_page_matches = True
            elif section_name == "Video Tools" and isinstance(widget, VideoAgentPage):
                current_page_matches = True
<<<<<<< HEAD
=======
            elif section_name == "Opportunity Research" and isinstance(widget, ResearchTaskPage): # Match ResearchTaskPage
                current_page_matches = True
>>>>>>> be6ab415
            # elif isinstance(widget, PlaceholderPage) and widget.label.text() == target_widget_label: # Old problematic check
            # Need a more robust way to identify PlaceholderPages if their title label changes or is removed.
            # For now, we rely on the order and type for ModelHubPage and SettingsPage.
            # For PlaceholderPage, we can check its internal 'name' attribute if we store it.
            # Or, more simply, match by section_name directly as ModelHub/Settings are specific classes.

            # Revised check for PlaceholderPage
            elif isinstance(widget, PlaceholderPage):
                # Access the 'name' attribute we set during PlaceholderPage creation (if we do)
                # For now, we'll assume that if it's a PlaceholderPage and not ModelHub/Settings,
                # it's matched by its position/order in self.sections.
                # This part of the logic might need refinement if pages are dynamically added/removed
                # or if PlaceholderPage's title is the only identifier.
                # The current PlaceholderPage __init__ takes 'name', but it's used for the label.
                # Let's assume the order in QStackedWidget matches self.sections for placeholders.
                if self.sections[i] == section_name: # This assumes order is preserved.
                    current_page_matches = True

            if current_page_matches:
                self.content_area.setCurrentIndex(i)
                page_found = True
                # Update the title label of the PlaceholderPage if it's the one being switched to
                # This is a bit of a workaround because the label text was previously used for matching.
                if isinstance(widget, PlaceholderPage) and hasattr(widget, 'label'):
                    # We might want to avoid changing the "Agent Control" specific title
                    if section_name != "Agent Control" and section_name != "Log Stream" and section_name != "Dashboard": # Avoid overwriting custom titles
                         widget.label.setText(f"Welcome to the {section_name} Page")
                break
        
        if page_found:
            for name, btn in self.nav_buttons.items():
                btn.setChecked(name == section_name)
            print(f"Switched to {section_name}")
            self.show_status_message(f"{section_name} page loaded.", "info", 3000)
        else:
            # This case should ideally not happen if all sections have a corresponding page
            print(f"Warning: Page for section '{section_name}' not found or match logic failed for index {i}.")
            # Fallback: try to find by objectName if set, or create if truly missing.
            # For now, we print a warning. A robust solution would be to store pages in a dictionary.
            # Example: self.pages[section_name] = page_object
            # Then: self.content_area.setCurrentWidget(self.pages[section_name])

            # Check if a PlaceholderPage exists with the given name (if we stored it)
            # This is a simplified check, assuming `widget.page_name_attribute == section_name`
            found_by_probing = False
            for idx in range(self.content_area.count()):
                page_widget = self.content_area.widget(idx)
                if isinstance(page_widget, PlaceholderPage):
                    # PlaceholderPage needs an attribute like `self.page_name = name` in its __init__
                    # For this example, let's assume the label text is still a semi-reliable way to find it if not Agent Control
                    if hasattr(page_widget, 'label') and page_widget.label.text().startswith(f"Welcome to the {section_name}"):
                        self.content_area.setCurrentIndex(idx)
                        page_found = True
                        break
            if not page_found:
                 print(f"Critical Warning: Page for section '{section_name}' truly not found.")



    def apply_theme_from_file(self, qss_file_path):
        """Applies a theme from a QSS file."""
        style_sheet = load_stylesheet(qss_file_path)
        if style_sheet:
            self.setStyleSheet(style_sheet)
            # Update current_theme_path after successfully applying
            self.current_theme_path = qss_file_path 
            # Update status bar color to match new theme
            self.show_status_message(self.status_bar.currentMessage().split(" (")[0], "info", 0) # Resets color
        else:
            print(f"Could not load theme from {qss_file_path}")
            self.show_status_message(f"Error loading theme: {qss_file_path}", "error", 5000)


    @Slot(str)
    def apply_theme_by_name(self, theme_name):
        """Applies theme based on name ('dark' or 'light')."""
        print(f"Main window applying theme: {theme_name}")
        if theme_name == "light":
            self.apply_theme_from_file(LIGHT_STYLE_PATH)
        else: # Default to dark
            self.apply_theme_from_file(DARK_STYLE_PATH)
        # No need to save here, settings_page saves it.
        self.show_status_message(f"{theme_name.capitalize()} theme applied.", "info", 3000)


    def toggle_theme_directly(self):
        """Allows user to toggle theme using the button, also updates setting."""
        if self.current_theme_path == DARK_STYLE_PATH:
            new_theme_name = "light"
        else:
            new_theme_name = "dark"
        
        self.settings_manager.save_setting(SETTING_THEME, new_theme_name)
        self.apply_theme_by_name(new_theme_name)
        
        # Update the settings page UI if it's currently visible or loaded
        if hasattr(self, 'settings_page') and self.settings_page:
            self.settings_page.combo_theme.setCurrentText(new_theme_name.capitalize())


    @Slot(bool)
    def apply_acrylic_effect(self, enabled):
        """Placeholder for applying acrylic effect. Currently, QSS handles transparency."""
        # In a real scenario, this might involve reloading QSS or specific platform calls.
        # For now, our QSS uses rgba for sidebar transparency.
        # We could modify the alpha value in QSS and reload, or have separate QSS versions.
        print(f"Acrylic effect requested: {enabled}. (Handled by QSS alpha for now)")
        self.show_status_message(f"Acrylic effect {'enabled' if enabled else 'disabled'}.", "info", 3000)
        # This setting is saved by settings_page. We might need to reload QSS if it changes alpha.
        # For simplicity, current QSS files have fixed alpha. A more dynamic approach:
        # 1. Read current QSS.
        # 2. Modify relevant rgba alpha values.
        # 3. Re-apply modified QSS.
        # Or, have theme_dark_acrylic.qss, theme_dark_no_acrylic.qss etc.
        # For now, we just acknowledge the setting. The QSS files already have some transparency.

    def create_system_tray_icon(self):
        self.tray_icon = QSystemTrayIcon(self)
        
        # Attempt to load a custom icon.
        # Ensure 'skyscope_sentinel/assets/app_icon.png' exists.
        # For testing, I'll assume it does. If not, QIcon will be null.
        custom_icon_path = "skyscope_sentinel/assets/app_icon.png" 
        app_icon = QIcon(custom_icon_path)

        if app_icon.isNull():
            print(f"Warning: Custom icon at '{custom_icon_path}' not found or invalid. Using theme fallback.")
            app_icon = QIcon.fromTheme("application-x-executable", self.style().standardIcon(getattr(QStyle, "SP_ComputerIcon", QStyle.SP_DesktopIcon)))
        
        self.tray_icon.setIcon(app_icon)
        self.setWindowIcon(app_icon) # Also set window icon

        tray_menu = QMenu(self) # Pass parent to menu
        show_action = QAction(QIcon.fromTheme("view-reveal"), "Show/Hide Window", self)
        show_action.setToolTip("Toggle the main application window visibility.")
        show_action.triggered.connect(self.toggle_window_visibility)
        tray_menu.addAction(show_action)

        tray_menu.addSeparator()

        quit_action = QAction(QIcon.fromTheme("application-exit"), "Quit Skyscope Sentinel", self)
        quit_action.setToolTip("Close the application.")
        quit_action.triggered.connect(self.quit_application) # Use a custom quit handler
        tray_menu.addAction(quit_action)

        self.tray_icon.setContextMenu(tray_menu)
        self.tray_icon.activated.connect(self.on_tray_icon_activated)
        
        # Only show tray icon if setting allows, or by default
        if self.settings_manager.load_setting("general/enable_tray_icon", True): # Default to true
            self.tray_icon.show()
        self.tray_icon.setToolTip("Skyscope Sentinel Intelligence Platform")

    def on_tray_icon_activated(self, reason):
        if reason == QSystemTrayIcon.Trigger: # Typically left click
            self.toggle_window_visibility()
        elif reason == QSystemTrayIcon.Context: # Right click, menu already shown
            pass

    def toggle_window_visibility(self):
        if self.isVisible() and not self.isMinimized(): # if visible and not minimized
            self.hide()
            if self.settings_manager.load_setting("general/notify_on_minimize_to_tray", True): # New setting
                 self.tray_icon.showMessage(
                    "Skyscope Sentinel",
                    "Application hidden to system tray.",
                    QSystemTrayIcon.Information,
                    2000
                )
        else:
            self.showNormal() # Restores from minimized or hidden state
            self.activateWindow() # Brings to front

    def closeEvent(self, event):
        """Override close event to allow minimizing to tray if configured."""
        minimize_on_close = self.settings_manager.load_setting(SETTING_MINIMIZE_TO_TRAY, True) # Default to true
        
        if minimize_on_close and self.tray_icon.isVisible():
            self.hide()
            if self.settings_manager.load_setting("general/notify_on_minimize_to_tray", True):
                self.tray_icon.showMessage(
                    "Skyscope Sentinel",
                    "Application minimized to system tray. Right-click to quit.",
                    QSystemTrayIcon.Information,
                    2000
                )
            event.ignore()  # Ignore the original close event
        else:
            self.quit_application() # Proceed with normal quit sequence
            event.accept() 

    def quit_application(self):
        """Handles application cleanup and quitting."""
        self.show_status_message("Exiting Skyscope Sentinel...", "info", 2000)
        if self.tray_icon:
            self.tray_icon.hide() # Hide tray icon before quitting
        QApplication.instance().quit()

    @Slot(bool)
    def set_tray_icon_visibility(self, visible):
        if hasattr(self, 'tray_icon'):
            if visible:
                if not self.tray_icon.isVisible():
                    self.tray_icon.show()
                    self.show_status_message("System tray icon enabled.", "info", 3000)
            else:
                if self.tray_icon.isVisible():
                    self.tray_icon.hide()
                    # The message in SettingsPage.on_enable_tray_icon_toggled is already good.
                    # This one can be more direct about the immediate action.
                    self.show_status_message("System tray icon hidden for this session.", "info", 3000)
        else:
            print("DEBUG: Tray icon not available when trying to set visibility.")


    @Slot(str, str, int)
    def show_status_message(self, message, msg_type="info", duration=7000):
        """Displays a message in the status bar."""
        print(f"Status Update ({msg_type}): {message}")
        
        status_color = ""
        # Ensure current_theme_path is initialized
        if not hasattr(self, 'current_theme_path') or not self.current_theme_path:
             # Ensure settings_manager is available or load default directly
            if hasattr(self, 'settings_manager') and self.settings_manager:
                initial_theme_name = self.settings_manager.load_setting(SETTING_THEME, "dark")
                self.current_theme_path = DARK_STYLE_PATH if initial_theme_name == "dark" else LIGHT_STYLE_PATH
            else: # Fallback if called before settings_manager fully init (should not happen in normal flow)
                self.current_theme_path = DARK_STYLE_PATH # Default to dark path

        theme_path_to_check = self.current_theme_path

        if theme_path_to_check == DARK_STYLE_PATH:
            if msg_type == "error": status_color = "color: #E74C3C;" # Red
            elif msg_type == "success": status_color = "color: #2ECC71;" # Green
            else: status_color = "color: #ECF0F1;" # Default light text
        else: # Light theme (theme_path_to_check == LIGHT_STYLE_PATH)
            if msg_type == "error": status_color = "color: #C0392B;" # Darker Red
            elif msg_type == "success": status_color = "color: #27AE60;" # Darker Green
            else: status_color = "color: #2C3E50;" # Default dark text
        
        self.status_bar.setStyleSheet(status_color)
        self.status_bar.showMessage(message, duration if duration > 0 else 0) # Show indefinitely if duration is 0 or less

    @Slot(str, str, int) # Slot for direct connection from other pages
    def show_status_message_slot(self, message, msg_type="info", duration=7000):
        self.show_status_message(message, msg_type, duration)

if __name__ == "__main__":
    import os # Ensure os is imported
    # Fix for Wayland:
    # Check if running under Wayland and XDG_SESSION_TYPE is not set
    # This is a common workaround for Qt apps on some Wayland setups.
    if os.environ.get("XDG_SESSION_TYPE") == "wayland":
        if not os.environ.get("QT_QPA_PLATFORM"):
            # os.environ["QT_QPA_PLATFORM"] = "wayland" # Enable this if 'wayland' is preferred and works
            pass # Or let Qt auto-detect; often works. Forcing xcb might also be an option if wayland native is problematic.

    app = QApplication(sys.argv)
    # Ensure the application doesn't quit when the last window is closed, if using tray icon extensively
    app.setQuitOnLastWindowClosed(False) # Modify based on desired tray behavior
    window = MainWindow()
    window.show()
    sys.exit(app.exec())<|MERGE_RESOLUTION|>--- conflicted
+++ resolved
@@ -27,7 +27,7 @@
 DARK_STYLE_PATH = "skyscope_sentinel/dark_theme.qss"
 LIGHT_STYLE_PATH = "skyscope_sentinel/light_theme.qss"
 
-<<<<<<< HEAD
+ feat/foundational-agent-system
 # AIAgent Class Definition
 class AIAgent:
     def __init__(self, name: str, agent_type: str, status: str = "Offline", config: dict = None):
@@ -40,7 +40,7 @@
 
     def __repr__(self):
         return f"AIAgent(name='{self.name}', type='{self.type}', status='{self.status}')"
-=======
+
 # Agent imports - remove the old AIAgent class definition
 from .agents.metagpt_pm_agent import ProductManagerAgent
 from .agents.metagpt_engineer_agent import EngineerAgent
@@ -193,7 +193,7 @@
         self.status_message_requested.emit(f"Task failed: {error_message}", "error", 7000)
         QMessageBox.critical(self, "Task Failed", f"An error occurred during the AI task:\n{error_message}")
         self.async_thread = None
->>>>>>> be6ab415
+ main
 
 
 class PlaceholderPage(QWidget):
@@ -246,7 +246,7 @@
             agents_group.setLayout(agents_group_layout)
             layout.addWidget(agents_group)
 
-<<<<<<< HEAD
+ feat/foundational-agent-system
             # Sample Agents Data
             self.agents = [
                 AIAgent(name="Website Content Agent", agent_type="ContentGeneration", status="Offline", config={"url": "example.com", "keywords": ["AI", "Python"]}),
@@ -261,7 +261,6 @@
                 list_item.setData(Qt.UserRole, agent)
 
 
-=======
             # Instantiate OllamaIntegration (assuming it's light enough to do here)
             # In a real app, this might be a shared instance.
             self.ollama_integration_instance = OllamaIntegration() # Ensure this doesn't block
@@ -302,7 +301,7 @@
                 list_item = self.agent_list_widget.item(self.agent_list_widget.count() - 1)
                 list_item.setData(Qt.UserRole, agent_instance) # Store the actual agent object
 
->>>>>>> be6ab415
+ main
             # Agent Actions Section
             actions_layout = QHBoxLayout()
             self.btn_start_agent = QPushButton(QIcon.fromTheme("media-playback-start"), "Start Selected")
@@ -432,13 +431,13 @@
     def start_selected_agent(self):
         current_item = self.agent_list_widget.currentItem()
         if current_item:
-<<<<<<< HEAD
+feat/foundational-agent-system
             agent = current_item.data(Qt.UserRole)
             print(f"Attempting to start agent: {agent.name} (Type: {agent.type}, Status: {agent.status})")
             agent.status = "Running"
             current_item.setText(f"{agent.name} ({agent.status})")
             self.show_status_message(f"Agent '{agent.name}' started (simulated).", "success")
-=======
+
             agent_instance = current_item.data(Qt.UserRole)
             agent_name = f"{agent_instance.identity.get('first_name', 'Agent')} {agent_instance.identity.get('last_name', agent_instance.agent_id)}"
             agent_title = agent_instance.identity.get('employee_title', 'N/A')
@@ -446,7 +445,7 @@
             agent_instance.status = "Running" # Simulate status change
             current_item.setText(f"{agent_name} ({agent_title}) - Status: {agent_instance.status}")
             self.show_status_message(f"Agent '{agent_name}' started (simulated).", "success")
->>>>>>> be6ab415
+ main
         else:
             print("No agent selected to start.")
             self.show_status_message("No agent selected.", "warning")
@@ -454,13 +453,13 @@
     def stop_selected_agent(self):
         current_item = self.agent_list_widget.currentItem()
         if current_item:
-<<<<<<< HEAD
+ feat/foundational-agent-system
             agent = current_item.data(Qt.UserRole)
             print(f"Attempting to stop agent: {agent.name}")
             agent.status = "Offline"
             current_item.setText(f"{agent.name} ({agent.status})")
             self.show_status_message(f"Agent '{agent.name}' stopped (simulated).", "info")
-=======
+
             agent_instance = current_item.data(Qt.UserRole)
             agent_name = f"{agent_instance.identity.get('first_name', 'Agent')} {agent_instance.identity.get('last_name', agent_instance.agent_id)}"
             agent_title = agent_instance.identity.get('employee_title', 'N/A')
@@ -468,7 +467,7 @@
             agent_instance.status = "Offline" # Simulate status change
             current_item.setText(f"{agent_name} ({agent_title}) - Status: {agent_instance.status}")
             self.show_status_message(f"Agent '{agent_name}' stopped (simulated).", "info")
->>>>>>> be6ab415
+ main
         else:
             print("No agent selected to stop.")
             self.show_status_message("No agent selected.", "warning")
@@ -476,12 +475,12 @@
     def configure_selected_agent(self):
         current_item = self.agent_list_widget.currentItem()
         if current_item:
-<<<<<<< HEAD
+ feat/foundational-agent-system
             agent = current_item.data(Qt.UserRole)
             print(f"Attempting to configure agent: {agent.name}")
             print(f"Current config: {agent.config}")
             self.show_status_message(f"Configuration for '{agent.name}' would open here.", "info")
-=======
+
             agent_instance = current_item.data(Qt.UserRole)
             agent_name = f"{agent_instance.identity.get('first_name', 'Agent')} {agent_instance.identity.get('last_name', agent_instance.agent_id)}"
             print(f"Attempting to configure agent: {agent_name}")
@@ -499,7 +498,7 @@
 
             print(f"Current config/details: {config_details}")
             self.show_status_message(f"Configuration for '{agent_name}' would open here (details in console).", "info")
->>>>>>> be6ab415
+ main
         else:
             print("No agent selected to configure.")
             self.show_status_message("No agent selected.", "warning")
@@ -507,11 +506,11 @@
     def view_agent_logs(self):
         current_item = self.agent_list_widget.currentItem()
         if current_item:
-<<<<<<< HEAD
+ feat/foundational-agent-system
             agent = current_item.data(Qt.UserRole)
             print(f"Attempting to view logs for agent: {agent.name}")
             self.show_status_message(f"Log view for '{agent.name}' would open here.", "info")
-=======
+
             agent_instance = current_item.data(Qt.UserRole)
             agent_name = f"{agent_instance.identity.get('first_name', 'Agent')} {agent_instance.identity.get('last_name', agent_instance.agent_id)}"
             print(f"Attempting to view logs for agent: {agent_name}")
@@ -519,13 +518,13 @@
             # For now, just a message. We can use agent_instance.message_log (from BaseAgent)
             print(f"Simulated log view for {agent_name}. Message log: {agent_instance.message_log[-5:] if agent_instance.message_log else 'Empty'}")
             self.show_status_message(f"Log view for '{agent_name}' would open here (sample in console).", "info")
->>>>>>> be6ab415
+ main
         else:
             print("No agent selected to view logs.")
             self.show_status_message("No agent selected.", "warning")
 
     def add_new_agent(self):
-<<<<<<< HEAD
+ feat/foundational-agent-system
         print("Attempting to add a new agent.")
         new_agent_id = len(self.agents) + 1
         new_agent = AIAgent(name=f"New Sample Agent {new_agent_id}", agent_type="SampleType", status="Offline")
@@ -534,7 +533,7 @@
         new_list_item = self.agent_list_widget.item(self.agent_list_widget.count() - 1)
         new_list_item.setData(Qt.UserRole, new_agent)
         self.show_status_message(f"New agent '{new_agent.name}' added (simulated).", "success")
-=======
+
         # This function will now add a generic OwlBaseAgent as a placeholder.
         # A more complex UI would be needed to choose agent type, department, etc.
         self.show_status_message("Adding a new generic agent (simulated)...", "info")
@@ -561,7 +560,7 @@
             print(f"Error adding new agent: {e}")
             self.show_status_message(f"Failed to add new agent: {e}", "error")
 
->>>>>>> be6ab415
+ main
 
     # --- Log Stream Page Methods ---
     def on_log_filter_changed(self, index):
@@ -655,20 +654,20 @@
         # These might not show up on Windows if a proper icon theme isn't installed or if the names are Linux-specific.
         # For production, embedding actual icon files (SVGs) would be more reliable.
         icon_map = {
-<<<<<<< HEAD
+ feat/foundational-agent-system
             "Dashboard": "view-dashboard",  # Common theme name
             "Agent Control": "applications-system", # or "preferences-system"
             "Video Tools": "applications-multimedia", # Icon for video tools
             "Model Hub": "drive-harddisk", # or "applications-internet"
             "Log Stream": "document-view", # Changed from "text-x-generic"
-=======
+
             "Dashboard": "view-dashboard",
             "Opportunity Research": "system-search", # Using a search icon
             "Agent Control": "applications-system",
             "Video Tools": "applications-multimedia",
             "Model Hub": "drive-harddisk",
             "Log Stream": "document-view",
->>>>>>> be6ab415
+ main
             "Settings": "preferences-configure"
         }
         tooltips = {
@@ -794,11 +793,11 @@
                 current_page_matches = True
             elif section_name == "Video Tools" and isinstance(widget, VideoAgentPage):
                 current_page_matches = True
-<<<<<<< HEAD
-=======
+ feat/foundational-agent-system
+
             elif section_name == "Opportunity Research" and isinstance(widget, ResearchTaskPage): # Match ResearchTaskPage
                 current_page_matches = True
->>>>>>> be6ab415
+ main
             # elif isinstance(widget, PlaceholderPage) and widget.label.text() == target_widget_label: # Old problematic check
             # Need a more robust way to identify PlaceholderPages if their title label changes or is removed.
             # For now, we rely on the order and type for ModelHubPage and SettingsPage.
