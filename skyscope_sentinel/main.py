--- conflicted
+++ resolved
@@ -27,7 +27,6 @@
 DARK_STYLE_PATH = "skyscope_sentinel/dark_theme.qss"
 LIGHT_STYLE_PATH = "skyscope_sentinel/light_theme.qss"
 
-<<<<<<< HEAD
 # Agent imports - remove the old AIAgent class definition
 from .agents.metagpt_pm_agent import ProductManagerAgent
 from .agents.metagpt_engineer_agent import EngineerAgent
@@ -188,7 +187,6 @@
         self.run_button.setEnabled(True)
         QMessageBox.information(self, "Task Complete", "The AI task has finished.")
         self.async_thread = None
-=======
  feat/foundational-agent-system
 # AIAgent Class Definition
 class AIAgent:
@@ -199,7 +197,6 @@
         self.config = config if config else {}
         # Store a unique ID if needed, for now name is unique identifier
         # self.id = str(uuid.uuid4())
->>>>>>> 8a0f6824
 
     @Slot(str)
     def on_task_failed(self, error_message): # Renamed from on_research_failed
@@ -414,11 +411,9 @@
             agents_group.setLayout(agents_group_layout)
             layout.addWidget(agents_group)
 
-<<<<<<< HEAD
             # Instantiate OllamaIntegration (assuming it's light enough to do here)
             # In a real app, this might be a shared instance.
             self.ollama_integration_instance = OllamaIntegration() # Ensure this doesn't block
-=======
  feat/foundational-agent-system
             # Sample Agents Data
             self.agents = [
@@ -432,7 +427,6 @@
                 # Store agent object in item data for later retrieval
                 list_item = self.agent_list_widget.item(self.agent_list_widget.count() - 1)
                 list_item.setData(Qt.UserRole, agent)
->>>>>>> 8a0f6824
 
             # Sample Agents Data - Using new agent classes
             self.agents = [] # Initialize empty list
@@ -640,8 +634,6 @@
     def start_selected_agent(self):
         current_item = self.agent_list_widget.currentItem()
         if current_item:
-<<<<<<< HEAD
-=======
 feat/foundational-agent-system
             agent = current_item.data(Qt.UserRole)
             print(f"Attempting to start agent: {agent.name} (Type: {agent.type}, Status: {agent.status})")
@@ -649,7 +641,6 @@
             current_item.setText(f"{agent.name} ({agent.status})")
             self.show_status_message(f"Agent '{agent.name}' started (simulated).", "success")
 
->>>>>>> 8a0f6824
             agent_instance = current_item.data(Qt.UserRole)
             agent_name = f"{agent_instance.identity.get('first_name', 'Agent')} {agent_instance.identity.get('last_name', agent_instance.agent_id)}"
             agent_title = agent_instance.identity.get('employee_title', 'N/A')
@@ -657,10 +648,7 @@
             agent_instance.status = "Running" # Simulate status change
             current_item.setText(f"{agent_name} ({agent_title}) - Status: {agent_instance.status}")
             self.show_status_message(f"Agent '{agent_name}' started (simulated).", "success")
-<<<<<<< HEAD
-=======
  main
->>>>>>> 8a0f6824
         else:
             print("No agent selected to start.")
             self.show_status_message("No agent selected.", "warning")
@@ -668,8 +656,6 @@
     def stop_selected_agent(self):
         current_item = self.agent_list_widget.currentItem()
         if current_item:
-<<<<<<< HEAD
-=======
  feat/foundational-agent-system
             agent = current_item.data(Qt.UserRole)
             print(f"Attempting to stop agent: {agent.name}")
@@ -677,7 +663,6 @@
             current_item.setText(f"{agent.name} ({agent.status})")
             self.show_status_message(f"Agent '{agent.name}' stopped (simulated).", "info")
 
->>>>>>> 8a0f6824
             agent_instance = current_item.data(Qt.UserRole)
             agent_name = f"{agent_instance.identity.get('first_name', 'Agent')} {agent_instance.identity.get('last_name', agent_instance.agent_id)}"
             agent_title = agent_instance.identity.get('employee_title', 'N/A')
@@ -685,10 +670,7 @@
             agent_instance.status = "Offline" # Simulate status change
             current_item.setText(f"{agent_name} ({agent_title}) - Status: {agent_instance.status}")
             self.show_status_message(f"Agent '{agent_name}' stopped (simulated).", "info")
-<<<<<<< HEAD
-=======
  main
->>>>>>> 8a0f6824
         else:
             print("No agent selected to stop.")
             self.show_status_message("No agent selected.", "warning")
@@ -696,15 +678,12 @@
     def configure_selected_agent(self):
         current_item = self.agent_list_widget.currentItem()
         if current_item:
-<<<<<<< HEAD
-=======
  feat/foundational-agent-system
             agent = current_item.data(Qt.UserRole)
             print(f"Attempting to configure agent: {agent.name}")
             print(f"Current config: {agent.config}")
             self.show_status_message(f"Configuration for '{agent.name}' would open here.", "info")
 
->>>>>>> 8a0f6824
             agent_instance = current_item.data(Qt.UserRole)
             agent_name = f"{agent_instance.identity.get('first_name', 'Agent')} {agent_instance.identity.get('last_name', agent_instance.agent_id)}"
             print(f"Attempting to configure agent: {agent_name}")
@@ -722,10 +701,7 @@
 
             print(f"Current config/details: {config_details}")
             self.show_status_message(f"Configuration for '{agent_name}' would open here (details in console).", "info")
-<<<<<<< HEAD
-=======
  main
->>>>>>> 8a0f6824
         else:
             print("No agent selected to configure.")
             self.show_status_message("No agent selected.", "warning")
@@ -733,14 +709,11 @@
     def view_agent_logs(self):
         current_item = self.agent_list_widget.currentItem()
         if current_item:
-<<<<<<< HEAD
-=======
  feat/foundational-agent-system
             agent = current_item.data(Qt.UserRole)
             print(f"Attempting to view logs for agent: {agent.name}")
             self.show_status_message(f"Log view for '{agent.name}' would open here.", "info")
 
->>>>>>> 8a0f6824
             agent_instance = current_item.data(Qt.UserRole)
             agent_name = f"{agent_instance.identity.get('first_name', 'Agent')} {agent_instance.identity.get('last_name', agent_instance.agent_id)}"
             print(f"Attempting to view logs for agent: {agent_name}")
@@ -748,16 +721,12 @@
             # For now, just a message. We can use agent_instance.message_log (from BaseAgent)
             print(f"Simulated log view for {agent_name}. Message log: {agent_instance.message_log[-5:] if agent_instance.message_log else 'Empty'}")
             self.show_status_message(f"Log view for '{agent_name}' would open here (sample in console).", "info")
-<<<<<<< HEAD
-=======
  main
->>>>>>> 8a0f6824
         else:
             print("No agent selected to view logs.")
             self.show_status_message("No agent selected.", "warning")
 
     def add_new_agent(self):
-<<<<<<< HEAD
         # This function will now add a generic OwlBaseAgent as a placeholder.
         # A more complex UI would be needed to choose agent type, department, etc.
         self.show_status_message("Adding a new generic agent (simulated)...", "info")
@@ -784,7 +753,6 @@
             print(f"Error adding new agent: {e}")
             self.show_status_message(f"Failed to add new agent: {e}", "error")
 
-=======
  feat/foundational-agent-system
         print("Attempting to add a new agent.")
         new_agent_id = len(self.agents) + 1
@@ -794,7 +762,6 @@
         new_list_item = self.agent_list_widget.item(self.agent_list_widget.count() - 1)
         new_list_item.setData(Qt.UserRole, new_agent)
         self.show_status_message(f"New agent '{new_agent.name}' added (simulated).", "success")
->>>>>>> 8a0f6824
 
         # This function will now add a generic OwlBaseAgent as a placeholder.
         # A more complex UI would be needed to choose agent type, department, etc.
@@ -916,8 +883,6 @@
         # These might not show up on Windows if a proper icon theme isn't installed or if the names are Linux-specific.
         # For production, embedding actual icon files (SVGs) would be more reliable.
         icon_map = {
-<<<<<<< HEAD
-=======
  feat/foundational-agent-system
             "Dashboard": "view-dashboard",  # Common theme name
             "Agent Control": "applications-system", # or "preferences-system"
@@ -925,17 +890,13 @@
             "Model Hub": "drive-harddisk", # or "applications-internet"
             "Log Stream": "document-view", # Changed from "text-x-generic"
 
->>>>>>> 8a0f6824
             "Dashboard": "view-dashboard",
             "Opportunity Research": "system-search", # Using a search icon
             "Agent Control": "applications-system",
             "Video Tools": "applications-multimedia",
             "Model Hub": "drive-harddisk",
             "Log Stream": "document-view",
-<<<<<<< HEAD
-=======
  main
->>>>>>> 8a0f6824
             "Settings": "preferences-configure"
         }
         tooltips = {
@@ -1060,11 +1021,8 @@
             elif section_name == "Settings" and isinstance(widget, SettingsPage):
                 current_page_matches = True
             elif section_name == "Video Tools" and isinstance(widget, VideoAgentPage):
-<<<<<<< HEAD
                 current_page_matches = True
             elif section_name == "Opportunity Research" and isinstance(widget, ResearchTaskPage): # Match ResearchTaskPage
-=======
->>>>>>> 8a0f6824
                 current_page_matches = True
  feat/foundational-agent-system
 
@@ -1300,15 +1258,12 @@
                 self.current_theme_path = DARK_STYLE_PATH if initial_theme_name == "dark" else LIGHT_STYLE_PATH
             else: # Fallback if called before settings_manager fully init (should not happen in normal flow)
                 self.current_theme_path = DARK_STYLE_PATH # Default to dark path
-<<<<<<< HEAD
 
         theme_path_to_check = self.current_theme_path
 
-=======
 
         theme_path_to_check = self.current_theme_path
 
->>>>>>> 8a0f6824
         if theme_path_to_check == DARK_STYLE_PATH:
             if msg_type == "error": status_color = "color: #E74C3C;" # Red
             elif msg_type == "success": status_color = "color: #2ECC71;" # Green
