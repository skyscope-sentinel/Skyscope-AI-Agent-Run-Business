--- conflicted
+++ resolved
@@ -7,13 +7,10 @@
     sys.path.insert(0, project_root)
 
 import json # To format the PRD for the prompt
-<<<<<<< HEAD
 # from skyscope_sentinel.agents.base_agent import BaseAgent # Replaced by OwlBaseAgent
 from skyscope_sentinel.owl_integration.owl_base_agent import OwlBaseAgent
-=======
  feat/foundational-agent-system
 from skyscope_sentinel.agents.base_agent import BaseAgent
->>>>>>> 8a0f6824
 from skyscope_sentinel.ollama_integration import OllamaIntegration
 from skyscope_sentinel.agents.messaging import AgentMessageQueue # For type hinting
 
