--- conflicted
+++ resolved
@@ -3,11 +3,8 @@
 import json
 # from skyscope_sentinel.agents.base_agent import BaseAgent # Replaced by OwlBaseAgent
 from skyscope_sentinel.owl_integration.owl_base_agent import OwlBaseAgent
-<<<<<<< HEAD
-=======
  feat/foundational-agent-system
 from skyscope_sentinel.agents.base_agent import BaseAgent
->>>>>>> 93062764
 from skyscope_sentinel.ollama_integration import OllamaIntegration
 from skyscope_sentinel.agents.messaging import AgentMessageQueue # For type hinting
 
@@ -21,8 +18,6 @@
             role_description="An AI agent that translates user requirements into detailed Product Requirement Documents (PRDs).",
             owl_toolkits=owl_toolkits
         )
-<<<<<<< HEAD
-=======
         self.ollama_integration = ollama_integration_instance if ollama_integration_instance else OllamaIntegration()
         self.model_name = model_name
         # self.status is managed by OwlBaseAgent, initialized to "idle_owl"
@@ -52,7 +47,6 @@
             role_description="An AI agent that translates user requirements into detailed Product Requirement Documents (PRDs).",
             owl_toolkits=owl_toolkits
         )
->>>>>>> 93062764
         self.ollama_integration = ollama_integration_instance if ollama_integration_instance else OllamaIntegration()
         self.model_name = model_name
         # self.status is managed by OwlBaseAgent, initialized to "idle_owl"
@@ -66,10 +60,7 @@
     # def log(self, message: str):
     #     print(f"[ProductManagerAgent {self.agent_id}] {message}")
 
-<<<<<<< HEAD
-=======
  main
->>>>>>> 93062764
 
     def generate_prd(self, user_requirement_text: str) -> dict | None:
         self.log(f"Received user requirement: '{user_requirement_text[:100]}...'")
