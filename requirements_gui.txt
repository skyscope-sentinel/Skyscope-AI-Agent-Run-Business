# Core framework for the Graphical User Interface
# Provides the Qt bindings for Python, enabling the creation of desktop applications.
PySide6>=6.0.0  # Example: PySide6==6.6.0 if a specific version is targeted

# For video processing features in the Video Tools page (e.g., Images to Video, potentially colorization stubs)
# Includes dependencies like numpy, imageio, Pillow, tqdm, decorator, which will be installed automatically.
moviepy>=1.0.3

# For image manipulation tasks, used by various components including video processing.
# Also a dependency for moviepy.
Pillow>=9.0.0

# --- Agent Frameworks & Related ---
# CrewAI for role-based agent orchestration
crewai>=0.30.0 # Specify a recent version or use as per latest stable
crewai[tools]>=0.1.0 # For built-in tools, adjust version as needed

# AutoGen for multi-agent conversations and user proxy
autogen-agentchat>=0.2.18 # Specify a recent version or use as per latest stable
autogen-ext[openai]>=0.0.1 # For OpenAI client compatibility (can target Ollama)

# For loading .env files during development (API keys etc.)
python-dotenv>=1.0.0

# For web search capabilities (alternative/fallback for SerperDevTool)
duckduckgo-search>=5.0.0

<<<<<<< HEAD
# For Serper Google Search API access (used by search_tools.py)
google-search-results>=2.4.2 # SerpApi client

=======
>>>>>>> afcca4e7
# Swarms - Enterprise-Grade Multi-Agent Orchestration Framework
swarms>=6.8.1 # Check for latest stable version, 6.8.1 was noted as recent.

# E2B Code Interpreter for sandboxed code execution
e2b_code_interpreter>=0.15.0 # Check for latest stable version
<<<<<<< HEAD
=======
 feature/phase1-agent-gui-owl-setup
>>>>>>> afcca4e7

# Playwright for browser automation
playwright>=1.40.0 # Check for latest stable version

# Instructor for structured outputs from LLMs
<<<<<<< HEAD
instructor>=1.0.0 # Check for latest stable
=======
instructor>=1.0.0 # Check for latest stable
feature/phase1-agent-gui-owl-setup

# Playwright for browser automation
playwright>=1.40.0 # Check for latest stable version
main
 main
>>>>>>> afcca4e7
<|MERGE_RESOLUTION|>--- conflicted
+++ resolved
@@ -25,34 +25,32 @@
 # For web search capabilities (alternative/fallback for SerperDevTool)
 duckduckgo-search>=5.0.0
 
-<<<<<<< HEAD
+feature/phase1-agent-gui-owl-setup
 # For Serper Google Search API access (used by search_tools.py)
 google-search-results>=2.4.2 # SerpApi client
 
-=======
->>>>>>> afcca4e7
+ main
 # Swarms - Enterprise-Grade Multi-Agent Orchestration Framework
 swarms>=6.8.1 # Check for latest stable version, 6.8.1 was noted as recent.
 
 # E2B Code Interpreter for sandboxed code execution
 e2b_code_interpreter>=0.15.0 # Check for latest stable version
-<<<<<<< HEAD
-=======
+feature/phase1-agent-gui-owl-setup
+
  feature/phase1-agent-gui-owl-setup
->>>>>>> afcca4e7
+ main
 
 # Playwright for browser automation
 playwright>=1.40.0 # Check for latest stable version
 
 # Instructor for structured outputs from LLMs
-<<<<<<< HEAD
 instructor>=1.0.0 # Check for latest stable
-=======
-instructor>=1.0.0 # Check for latest stable
+feature/phase1-agent-gui-owl-setup
+
 feature/phase1-agent-gui-owl-setup
 
 # Playwright for browser automation
 playwright>=1.40.0 # Check for latest stable version
 main
  main
->>>>>>> afcca4e7
+ main